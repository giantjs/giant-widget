--- conflicted
+++ resolved
@@ -1,7 +1,6 @@
 {
-<<<<<<< HEAD
   "name": "giant-widget",
-  "version": "0.0.5",
+  "version": "0.0.6",
   "description": "Widget module for Giant",
   "keywords": [
     "widget",
@@ -16,12 +15,12 @@
     "url": "git@github.com:giantjs/giant-widget.git"
   },
   "dependencies": {
-    "giant-assertion": "0.0.5",
-    "giant-data": "0.0.5",
-    "giant-event": "0.0.5",
-    "giant-namespace": "0.0.5",
-    "giant-oop": "0.0.5",
-    "giant-utils": "0.0.5",
+    "giant-assertion": "0.0.6",
+    "giant-data": "0.0.6",
+    "giant-event": "0.0.6",
+    "giant-namespace": "0.0.6",
+    "giant-oop": "0.0.6",
+    "giant-utils": "0.0.6",
     "jquery": "~2.1.0",
     "q": "^1.4.0"
   },
@@ -37,47 +36,4 @@
     "lib"
   ],
   "main": "lib/giant-widget.js"
-=======
-    "name"           : "giant-widget",
-    "version"        : "0.0.6",
-    "description"    : "Widget module for Giant",
-    "keywords"       : [
-        "widget",
-        "stateful",
-        "viewcontroller"
-    ],
-    "author"         : "Dan Stocker <dan@kwaia.com>",
-    "copyright"      : "Copyright (c) 2014-2015 Dan Stocker",
-    "license"        : "MIT",
-    "repository"     : {
-        "type": "git",
-        "url" : "git@github.com:giantjs/giant-widget.git"
-    },
-    "dependencies"   : {
-        "giant-assertion": "0.0.6",
-        "giant-data"     : "0.0.6",
-        "giant-event"    : "0.0.6",
-        "giant-namespace": "0.0.6",
-        "giant-oop"      : "0.0.6",
-        "jquery"         : "~2.1.0",
-        "q"              : "^1.4.0"
-    },
-    "devDependencies": {
-        "QUnitAdapter"        : "https://dl.dropboxusercontent.com/u/9258903/packages/QUnitAdapter-0.1.0.tgz",
-        "common-gruntfile"    : "git://github.com/danstocker/common-gruntfile.git#0.1.5",
-        "grunt"               : "~0.4.5",
-        "grunt-contrib-concat": "~0.5.1",
-        "grunt-contrib-copy"  : "~0.8.0",
-        "grunt-contrib-jshint": "~0.11.1",
-        "grunt-jsdoc"         : "~0.3.3",
-        "grunt-jstestdriver"  : "git://github.com/danstocker/grunt-jstestdriver.git",
-        "grunt-regex-replace" : "~0.2.6",
-        "grunt-yui-compressor": "~0.4.0",
-        "phil"                : "~0.2.3"
-    },
-    "files"          : [
-        "giant-widget.js"
-    ],
-    "main"           : "giant-widget.js"
->>>>>>> c520a519
 }